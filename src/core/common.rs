use async_process::Command;

use super::run_context::RunContext;

pub fn default_false() -> bool {
    false
}

<<<<<<< HEAD
pub fn contextualize_command(command: &mut Command, context: &RunContext) {
    match &context.env {
        None => (),
        Some(envmap) => {
            command.envs(envmap);
        }
    }
    match &context.dir {
        None => (),
        Some(dir) => {
            command.current_dir(dir);
        }
    }
}
=======
// pub static CONFIG_CASE: &str = "kebab-case";
>>>>>>> 73c32cfb
<|MERGE_RESOLUTION|>--- conflicted
+++ resolved
@@ -6,7 +6,6 @@
     false
 }
 
-<<<<<<< HEAD
 pub fn contextualize_command(command: &mut Command, context: &RunContext) {
     match &context.env {
         None => (),
@@ -21,6 +20,4 @@
         }
     }
 }
-=======
-// pub static CONFIG_CASE: &str = "kebab-case";
->>>>>>> 73c32cfb
+// pub static CONFIG_CASE: &str = "kebab-case";